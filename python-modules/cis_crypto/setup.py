#!/usr/bin/env python
# -*- coding: utf-8 -*-

from setuptools import setup, find_packages

with open("README.md", "r") as fh:
    long_description = fh.read()

<<<<<<< HEAD
requirements = ['python-jose', 'everett', 'boto3', 'requests', 'pyaml']
=======
requirements = ['python-jose[pycryptodome]', 'everett', 'boto3', 'requests']
>>>>>>> ad078f45

setup_requirements = ['pytest-runner']

test_requirements = ['pytest', 'pytest-watch', 'pytest-cov', 'pytest-mock', 'mock']

setup(
    name="cis_crypto",
    version="0.0.1",
    author="Andrew Krug",
    author_email="akrug@mozilla.com",
    description="Per attribute signature system for jwks sign-verify in mozill-iam.",
    long_description=long_description,
    url="https://github.com/mozilla-iam/cis",
    classifiers=[
        "Programming Language :: Python :: 3",
        "License :: OSI Approved :: Mozilla Public License",
        "Operating System :: OS Independent",
    ],
    install_requires=requirements,
    license="Mozilla Public License 2.0",
    include_package_data=True,
    packages=find_packages(include=['cis_crypto', 'bin']),
    scripts=['bin/cis_crypto'],
    setup_requires=setup_requirements,
    test_suite='tests',
    tests_require=test_requirements,
    zip_safe=False
)<|MERGE_RESOLUTION|>--- conflicted
+++ resolved
@@ -6,11 +6,7 @@
 with open("README.md", "r") as fh:
     long_description = fh.read()
 
-<<<<<<< HEAD
-requirements = ['python-jose', 'everett', 'boto3', 'requests', 'pyaml']
-=======
-requirements = ['python-jose[pycryptodome]', 'everett', 'boto3', 'requests']
->>>>>>> ad078f45
+requirements = ['python-jose[pycryptodome]', 'everett', 'boto3', 'requests', 'pyaml']
 
 setup_requirements = ['pytest-runner']
 
