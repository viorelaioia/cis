--- conflicted
+++ resolved
@@ -69,9 +69,7 @@
     INDIVIDUAL_CONFIDENTIAL = 'INDIVIDUAL CONFIDENTIAL'
 
 
-<<<<<<< HEAD
 # Standard properties
-=======
 class Display(graphene.Enum):
     """
     DinoPark visibility/display intent
@@ -85,8 +83,6 @@
     null = 'null'
 
 
-## Standard properties
->>>>>>> c951ed6d
 class Metadata(graphene.ObjectType):
     classification = graphene.Field(Classification)
     last_modified = DateTime()
@@ -151,10 +147,7 @@
     access_provider = graphene.Field(StandardAttributeFieldList)
 
 
-<<<<<<< HEAD
 # Profiles
-class CoreProfile(graphene.ObjectType):
-=======
 class StaffInformation(StandardProperty):
     manager = graphene.Field(StandardAttributeString)
     director = graphene.Field(StandardAttributeString)
@@ -184,7 +177,6 @@
     """
     IAM Profile v2
     """
->>>>>>> c951ed6d
     user_id = graphene.Field(StandardAttributeString)
     login_method = graphene.Field(StandardAttributeString)
     active = graphene.Field(StandardAttributeBoolean)
